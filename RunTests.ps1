--- conflicted
+++ resolved
@@ -101,26 +101,15 @@
 	$CmdArray | ForEach-Object {
 		# Verify the binary file in Tools location
 		if ( Test-Path $CurrentDirectory/Tools/$_ ) {
-<<<<<<< HEAD
 			Write-Output "$_ File found in Tools folder."
 		} else {
 			Write-Output "$_ File not found in Tools folder."
 			Write-Output "Downloading required files from blob Storage Location"
-=======
-			Write-Host "$_ File found in Tools folder."
-		} else {
-			Write-Host "$_ File not found in Tools folder."
-			Write-Host "Downloading required files from Azure blob of your Storage Account"
->>>>>>> 0ed33967
 
 			$WebClient.DownloadFile("$toolFileAccessLocation/$_","$CurrentDirectory\Tools\$_")
 
 			# Successfully downloaded files
-<<<<<<< HEAD
 			Write-Output "File $_ successfully downloaded in Tools folder: $_."
-=======
-			Write-Host "$_ File successfully downloaded in Tools folder: $_."	
->>>>>>> 0ed33967
 		}
 	}
 
@@ -131,11 +120,7 @@
 	Set-Variable -Name shortRandomWord -Value $(-join ((65..90) | Get-Random -Count 4 | ForEach-Object {[char]$_})) -Scope Global
 	if ( $WorkingDirectory.Length -gt $MaxDirLength) {
 		$OriginalWorkingDirectory = $WorkingDirectory
-<<<<<<< HEAD
 		Write-Output "Current working directory '$WorkingDirectory' length is greather than $MaxDirLength."
-=======
-		Write-Host "Current working directory '$WorkingDirectory' length is greater than $MaxDirLength."
->>>>>>> 0ed33967
 		$TempWorkspace = "$(Split-Path $OriginalWorkingDirectory -Qualifier)"
 		New-Item -ItemType Directory -Path "$TempWorkspace\LISAv2" -Force -ErrorAction SilentlyContinue | Out-Null
 		New-Item -ItemType Directory -Path "$TempWorkspace\LISAv2\$shortRandomWord$shortRandomNumber" -Force -ErrorAction SilentlyContinue | Out-Null
